include { CLASS_INPUT_10X       } from '../../modules/local/class_input_10X' 
include { CLASS_INPUT_SS2       } from '../../modules/local/class_input_SS2' 
include { PROCESS_CLASS_INPUT   } from '../../modules/local/process_class_input' 
include { ANN_SPLICES           } from '../../modules/local/ann_splices'

workflow CONVERT_BAM {
    take:
    ch_bam

    main:

    if (params.libraryType == '10X') {
        CLASS_INPUT_10X (
            ch_bam,
            params.dataname,
            params.libraryType,
            params.annotator_pickle,
            params.gtf
        )
        ch_light_class_input = CLASS_INPUT_10X.out.class_input
    } else if (params.libraryType == 'SS2') {
        CLASS_INPUT_SS2 (
                ch_bam,
                params.dataname,
                params.libraryType,
                params.annotator_pickle,
                params.gtf
            )
<<<<<<< HEAD
        ch_light_class_input = CLASS_INPUT_SS2.out.class_input
=======
            ch_light_class_input = CLASS_INPUT_SS2.out.class_input
>>>>>>> 44e13002
    }

    ch_light_class_input
        .collectFile(newLine: true) { files ->
            files.toString()
        }
        .set { ch_class_input }
    
    ch_class_input.view()
    
    PROCESS_CLASS_INPUT (
        ch_class_input,
        params.dataname,
        params.libraryType,
        params.meta
    )

    ANN_SPLICES (
        PROCESS_CLASS_INPUT.out.pq,
        params.exon_pickle,
        params.splice_pickle
    )

    emit:
    tsv = ANN_SPLICES.out.tsv
}<|MERGE_RESOLUTION|>--- conflicted
+++ resolved
@@ -26,11 +26,7 @@
                 params.annotator_pickle,
                 params.gtf
             )
-<<<<<<< HEAD
         ch_light_class_input = CLASS_INPUT_SS2.out.class_input
-=======
-            ch_light_class_input = CLASS_INPUT_SS2.out.class_input
->>>>>>> 44e13002
     }
 
     ch_light_class_input
