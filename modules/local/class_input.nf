process CLASS_INPUT {
    tag "${params.dataname}"
<<<<<<< HEAD
    
    label 'process_high'
=======
>>>>>>> 39261fcc

    input:
    tuple val(sample_ID), file(bam)
    val dataname
    val libraryType
    path annotator_pickle
    path gtf

    output:
    tuple val(sample_ID), path(outname),    emit: class_input

    script:
    outname = "${sample_ID}.class_input"

    """
    light_class_input_subcols.py \\
        --bams ${bam} \\
        --libraryType ${libraryType} \\
        --annotator ${annotator_pickle} \\
        --gtf ${gtf} \\
        --outname ${outname} 
    """

}<|MERGE_RESOLUTION|>--- conflicted
+++ resolved
@@ -1,10 +1,7 @@
 process CLASS_INPUT {
     tag "${params.dataname}"
-<<<<<<< HEAD
     
     label 'process_high'
-=======
->>>>>>> 39261fcc
 
     input:
     tuple val(sample_ID), file(bam)
